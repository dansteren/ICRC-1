# ICRC-1 Token Standard

The ICRC-1 is a standard for Fungible Tokens on the [Internet Computer](https://internetcomputer.org).

## Data

### account

A `principal` can have multiple accounts. Each account of a `principal` is identified by a 32-byte string called `subaccount`. Therefore an account corresponds to a pair `(principal, subaccount)`.

The account identified by the subaccount with all bytes set to 0 is the _default account_ of the `principal`.

## Methods

### icrc1_name

Returns the name of the token (e.g., `MyToken`).

```
<<<<<<< HEAD
icrc1_name: () -> (text) query;
=======
name : () -> (text) query;
>>>>>>> 2fad5580
```

### icrc1_symbol

Returns the symbol of the token (e.g., `ICP`).

```
<<<<<<< HEAD
icrc1_symbol: () -> (text) query;
=======
symbol : () -> (text) query;
>>>>>>> 2fad5580
```

### icrc1_decimals

Returns the number of decimals the token uses (e.g., `8` means to divide the token amount by `100000000` to get its user representation).

```
<<<<<<< HEAD
icrc1_decimals: () -> (nat32) query;
=======
decimals : () -> (nat32) query;
```

### metadata

Returns the list of metadata entries for this ledger.
See the "Metadata" section below.

```
type Value = variant { Nat : nat; Int : int; Text : text; Blob : blob };

metadata : () -> (vec { record { text; Value } }) query;
>>>>>>> 2fad5580
```

### icrc1_totalSupply

Returns the total token supply.

```
<<<<<<< HEAD
icrc1_totalSupply: () -> (nat32) query;
=======
totalSupply: () -> (nat64) query;
>>>>>>> 2fad5580
```

### icrc1_balanceOf

Returns the balance of the account given as argument.

```
<<<<<<< HEAD
icrc1_balanceOf: (record { of: principal; subaccount: opt SubAccount; }) -> (nat64) query;
=======
balanceOf: (record { of: principal; subaccount: opt SubAccount; }) -> (nat64) query;
>>>>>>> 2fad5580
```

### icrc1_transfer

Transfers `amount` of tokens from the account `(caller, from_subaccount)` to the account `(to_principal, to_subaccount)`.

```
type TransferArgs = record {
    from_subaccount: opt SubAccount;
    to_principal: Principal;
    to_subaccount: opt SubAccount;
    amount: nat64;
};

icrc1_transfer: (TransferArgs) -> (variant { Ok: nat64; Err: TransferError; });
```

The result is either the block index of the transfer or an error. The list of errors is:

```
type TransferError = variant {
    // TODO
    GenericError: text,
};
```

### supportedStandards

Returns the list of standards this ledger implements.
See the ["Extensions"](#extensions) section below.

```
supportedStandards : () -> (vec record { name : text; url : text }) query;
```

The result of the call should always have at least one entry,

```candid
record { name = "ICRC-1"; url = "https://github.com/dfinity/ICRC-1" }
```

## Extensions <span id="extensions"></span>

The base standard intentionally excludes some ledger functions essential for building a rich DeFi ecosystem, for example:

  - Reliable transaction notifications for smart contracts.
  - The block structure and the interface for fetching blocks.
  - Pre-signed transactions.

The standard defines the `supportedStandards` endpoint to accommodate these and other future extensions.
This endpoint returns names of all specifications (e.g., `"ICRC-42"` or `"DIP-20"`) implemented by the ledger.

## Metadata

A ledger can expose metadata to simplify integration with wallets and improve user experience.
The client can use the `metadata` method to fetch the metadata entries. 
All the metadata entries are optional.

### Key format

The metadata keys are arbitrary unicode strings and must follow the pattern `<namespace>:<key>`, where `<namespace>` is a string not containing colons.
Namespace `icrc1` is reserved for keys defined in this standard.

### Standard metadata entries

| Key | Example value | Semantics |
| --- | ------------- | --------- |
| `icrc1:symbol` | `variant { Text = "XTKN" }` | The token currency code (see [ISO-4217](https://en.wikipedia.org/wiki/ISO_4217)). When present, should be the same as the result of the `symbol` query call. |
| `icrc1:name` | `variant { Text = "Test Token" }` | The name of the token. When present, should be the same as the result of the `name` query call. |
| `icrc1:decimals` | `variant { Nat = 8 }` | The number of decimals the token uses. For example, 8 means to divide the token amount by 10<sup>8</sup> to get its user representation. When present, should be the same as the result of the `decimals` query call. |
<|MERGE_RESOLUTION|>--- conflicted
+++ resolved
@@ -17,11 +17,7 @@
 Returns the name of the token (e.g., `MyToken`).
 
 ```
-<<<<<<< HEAD
 icrc1_name: () -> (text) query;
-=======
-name : () -> (text) query;
->>>>>>> 2fad5580
 ```
 
 ### icrc1_symbol
@@ -29,11 +25,7 @@
 Returns the symbol of the token (e.g., `ICP`).
 
 ```
-<<<<<<< HEAD
 icrc1_symbol: () -> (text) query;
-=======
-symbol : () -> (text) query;
->>>>>>> 2fad5580
 ```
 
 ### icrc1_decimals
@@ -41,13 +33,10 @@
 Returns the number of decimals the token uses (e.g., `8` means to divide the token amount by `100000000` to get its user representation).
 
 ```
-<<<<<<< HEAD
 icrc1_decimals: () -> (nat32) query;
-=======
-decimals : () -> (nat32) query;
 ```
 
-### metadata
+### icrc1_metadata
 
 Returns the list of metadata entries for this ledger.
 See the "Metadata" section below.
@@ -55,8 +44,7 @@
 ```
 type Value = variant { Nat : nat; Int : int; Text : text; Blob : blob };
 
-metadata : () -> (vec { record { text; Value } }) query;
->>>>>>> 2fad5580
+icrc1_metadata : () -> (vec { record { text; Value } }) query;
 ```
 
 ### icrc1_totalSupply
@@ -64,11 +52,7 @@
 Returns the total token supply.
 
 ```
-<<<<<<< HEAD
-icrc1_totalSupply: () -> (nat32) query;
-=======
-totalSupply: () -> (nat64) query;
->>>>>>> 2fad5580
+icrc1_totalSupply: () -> (nat64) query;
 ```
 
 ### icrc1_balanceOf
@@ -76,11 +60,7 @@
 Returns the balance of the account given as argument.
 
 ```
-<<<<<<< HEAD
 icrc1_balanceOf: (record { of: principal; subaccount: opt SubAccount; }) -> (nat64) query;
-=======
-balanceOf: (record { of: principal; subaccount: opt SubAccount; }) -> (nat64) query;
->>>>>>> 2fad5580
 ```
 
 ### icrc1_transfer
@@ -107,13 +87,13 @@
 };
 ```
 
-### supportedStandards
+### icrc1_supportedStandards
 
 Returns the list of standards this ledger implements.
 See the ["Extensions"](#extensions) section below.
 
 ```
-supportedStandards : () -> (vec record { name : text; url : text }) query;
+icrc1_supportedStandards : () -> (vec record { name : text; url : text }) query;
 ```
 
 The result of the call should always have at least one entry,
@@ -133,10 +113,10 @@
 The standard defines the `supportedStandards` endpoint to accommodate these and other future extensions.
 This endpoint returns names of all specifications (e.g., `"ICRC-42"` or `"DIP-20"`) implemented by the ledger.
 
-## Metadata
+## icrc1_metadata
 
 A ledger can expose metadata to simplify integration with wallets and improve user experience.
-The client can use the `metadata` method to fetch the metadata entries. 
+The client can use the `icrc1_metadata` method to fetch the metadata entries. 
 All the metadata entries are optional.
 
 ### Key format
